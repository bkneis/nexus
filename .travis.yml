--- conflicted
+++ resolved
@@ -4,26 +4,6 @@
   - 1.11.x
   - 1.12.x
 
-<<<<<<< HEAD
-before_script:
-  - go get github.com/gorilla/mux
-  - go get github.com/fortytw2/leaktest
-  - go get github.com/davecgh/go-spew/spew
-  - go vet -all -composites=false ./...
-
-script:
-  - go build ./examples/...
-  - go test ./nexusd/...
-  - go test -v -race ./wamp/...
-  - go test -v -race ./transport/...
-  - go test -v -race ./router/...
-  - go test -v -race ./client/...
-  - go test -v -race ./aat/...
-  - go test -v -race ./aat -scheme=ws -compress
-  - go test -v ./aat -scheme=wss -serialize=msgpack
-  - go test -v ./aat -scheme=tcps
-=======
 env:
   global:
-    - GO111MODULE=on
->>>>>>> 1942ef1e
+    - GO111MODULE=on